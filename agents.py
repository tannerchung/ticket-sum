--- conflicted
+++ resolved
@@ -292,10 +292,7 @@
             memory=True,  # Enable memory for agent collaboration
             # Note: Callbacks will be set during execution for proper LangSmith integration
         )
-    
-<<<<<<< HEAD
-
-=======
+        
     def _set_callbacks_on_llms(self, callback_manager):
         """
         Set callbacks on all LLM instances and agents for proper LangSmith tracing.
@@ -357,7 +354,6 @@
         except Exception as e:
             print(f"⚠️ Error setting crew callbacks: {e}")
             print("📝 Continuing without crew callback configuration")
->>>>>>> b7c36ea1
     
     def _create_triage_specialist(self) -> Agent:
         """Create the triage specialist for initial classification and severity assessment."""
@@ -716,36 +712,9 @@
             consensus_start_time = None
             consensus_end_time = None
             
-<<<<<<< HEAD
             # Execute with proper Langfuse context and tracing integration
             langfuse_manager = get_langfuse_manager()
             with langfuse_manager.trace_ticket_processing(ticket_id, {"system": "collaborative_crew"}):
-=======
-            # Execute with proper LangSmith context and callback integration plus timing
-            with langsmith_context(ticket_id):
-                # Set up proper callback manager
-                callback_manager = create_callback_manager()
-                
-                # Configure crew with proper callbacks - multiple approaches for compatibility
-                try:
-                    # Approach 1: Set callbacks on crew manager if available
-                    if hasattr(self.crew, 'manager') and hasattr(self.crew.manager, 'callbacks'):
-                        self.crew.manager.callbacks = callback_manager
-                        print("✅ Set callbacks on crew manager")
-                    
-                    # Approach 2: Set callbacks on individual agents
-                    for agent in [self.triage_specialist, self.ticket_analyst, self.support_strategist, self.qa_reviewer]:
-                        if hasattr(agent, 'llm') and hasattr(agent.llm, 'callbacks'):
-                            agent.llm.callbacks = callback_manager
-                    
-                    # Approach 3: Set callbacks on crew directly if supported
-                    if hasattr(self.crew, 'callbacks'):
-                        self.crew.callbacks = callback_manager
-                        print("✅ Set callbacks on crew directly")
-                        
-                except Exception as e:
-                    print(f"⚠️ Callback configuration warning: {e}")
->>>>>>> b7c36ea1
                 
                 # Create timing tracker for manual timing estimation
                 timing_tracker = AgentTimingTracker()
@@ -766,33 +735,10 @@
                 crew_start_time = time.time()
                 consensus_start_time = time.time()  # Track consensus building start
                 
-<<<<<<< HEAD
                 # Execute crew with OpenInference automatic instrumentation
                 result = self.crew.kickoff()
                 print("✅ Executed crew with Langfuse tracing")
-=======
-                # Try to execute with callbacks
-                try:
-                    # Attempt to pass callbacks to kickoff if supported
-                    if hasattr(self.crew, 'kickoff') and callable(getattr(self.crew, 'kickoff')):
-                        # Check if kickoff accepts callbacks parameter
-                        import inspect
-                        kickoff_sig = inspect.signature(self.crew.kickoff)
-                        if 'callbacks' in kickoff_sig.parameters:
-                            result = self.crew.kickoff(callbacks=callback_manager)
-                            print("✅ Executed crew with callbacks parameter")
-                        else:
-                            result = self.crew.kickoff()
-                            print("✅ Executed crew (no callbacks parameter)")
-                    else:
-                        result = self.crew.kickoff()
-                        print("✅ Executed crew (fallback)")
-                except Exception as e:
-                    print(f"⚠️ Error with callback execution: {e}")
-                    result = self.crew.kickoff()
-                    print("✅ Executed crew (error fallback)")
->>>>>>> b7c36ea1
-                
+    
                 consensus_end_time = time.time()  # Track consensus building end
                 crew_end_time = time.time()
                 total_execution_time = crew_end_time - crew_start_time
